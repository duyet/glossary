[package]
name = "glossary"
version = "0.1.1"
edition = "2021"
authors = ["Duyet <me@duyet.net>"]

[dependencies]
actix-cors = "0.6.3"
actix-web = "4.2.1"
actix-web-validator = "4.0.0"
ammonia = "3"
anyhow = "1.0.65"
chrono = { version = "0.4", features = ["serde"] }
diesel = { version = "2", features = ["postgres", "extras", "uuid"] }
diesel_migrations = "2"
dotenv = "0.15"
env_logger = "0.9"
log = "0.4"
serde = { version = "1.0", features = ["derive"] }
serde_json = "1.0.85"
uuid = { version = "1", features = ["serde", "v4"] }
<<<<<<< HEAD
thiserror = "1.0.35"
=======
thiserror = "1.0.37"
>>>>>>> f9992dbb
validator = { version = "0.16.0", features = ["derive"] }

[dev-dependencies]
actix-rt = "2"<|MERGE_RESOLUTION|>--- conflicted
+++ resolved
@@ -7,7 +7,7 @@
 [dependencies]
 actix-cors = "0.6.3"
 actix-web = "4.2.1"
-actix-web-validator = "4.0.0"
+actix-web-validator = "5.0.1"
 ammonia = "3"
 anyhow = "1.0.65"
 chrono = { version = "0.4", features = ["serde"] }
@@ -19,11 +19,7 @@
 serde = { version = "1.0", features = ["derive"] }
 serde_json = "1.0.85"
 uuid = { version = "1", features = ["serde", "v4"] }
-<<<<<<< HEAD
-thiserror = "1.0.35"
-=======
 thiserror = "1.0.37"
->>>>>>> f9992dbb
 validator = { version = "0.16.0", features = ["derive"] }
 
 [dev-dependencies]
